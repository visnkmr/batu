--- conflicted
+++ resolved
@@ -301,11 +301,7 @@
     }
 
     fetchModels()
-<<<<<<< HEAD
   }, [ollamastate])
-=======
-  }, [apiKey, ollamastate])
->>>>>>> 612e76db
 
   const createNewChat = (chattitle="New Chat") => {
     const newChatId = Date.now().toString()
