"use client"

import { useEffect, useState } from "react"
import { Input } from "../components/ui/input"
import { Label } from "../components/ui/label"
import { Button } from "../components/ui/button"
import { EyeIcon, EyeOffIcon, SaveIcon } from "lucide-react"

interface LMmodelnameProps {
  model_name: string
  ollamastate: number
  set_model_name: (key: string) => void
}

export default function LMStudioModelName({ model_name, set_model_name,ollamastate }: LMmodelnameProps) {
  // const [showKey, setShowKey] = useState(false)
  const [inputValue, setInputValue] = useState(model_name)
  useEffect(()=>{
      setInputValue(model_name)
    },[model_name])
     useEffect(()=>{
    const storedApiKey = localStorage.getItem(ollamastate==4?"groq_model_name":"lmstudio_model_name")
      if (storedApiKey) {
        setInputValue(storedApiKey)
      }},[ollamastate])
  const handleSave = () => {
    set_model_name(inputValue)
    localStorage.setItem(ollamastate==4?"groq_model_name":"lmstudio_model_name", inputValue)
  }
  const [label,setlabel]=useState("")
  useEffect(()=>{

    switch (ollamastate) {
      case 0:
        setlabel("Openrouter")
        break;
      case 1:
        setlabel("Ollama")
        break;
      case 2:
        setlabel("LM studio")
        break;
      case 4:
        setlabel("Groq")
        break;
    
      default:
        break;
    }
  },[ollamastate])

  return (
<<<<<<< HEAD
    <div className="space-y-2">
      <Label htmlFor="api-key">{label} Model Name</Label>
=======
    <div className="space-y-2 text-black dark:text-white">
      <Label htmlFor="api-key">Ollama / LM Studio Model Name</Label>
>>>>>>> 612e76db
      <div className="flex gap-2">
        <div className="relative flex-1">
          <Input
            id="api-key"
            type={"text"}
            value={inputValue}
            onChange={(e) => setInputValue(e.target.value)}
            placeholder="LM Studio Model name"
            className="pr-10"
          />
        </div>
        <Button onClick={handleSave} disabled={!inputValue || inputValue === model_name} size="icon">
          <SaveIcon className="h-4 w-4" />
        </Button>
      </div>
    </div>
  )
}<|MERGE_RESOLUTION|>--- conflicted
+++ resolved
@@ -50,13 +50,8 @@
   },[ollamastate])
 
   return (
-<<<<<<< HEAD
-    <div className="space-y-2">
+    <div className="space-y-2 text-black dark:text-white">
       <Label htmlFor="api-key">{label} Model Name</Label>
-=======
-    <div className="space-y-2 text-black dark:text-white">
-      <Label htmlFor="api-key">Ollama / LM Studio Model Name</Label>
->>>>>>> 612e76db
       <div className="flex gap-2">
         <div className="relative flex-1">
           <Input
